--- conflicted
+++ resolved
@@ -120,10 +120,7 @@
 
     runner.onTimer(
         ThrowingDoFn.TIMER_ID,
-<<<<<<< HEAD
-=======
         ThrowingDoFn.TIMER_ID,
->>>>>>> 4fc924a8
         GlobalWindow.INSTANCE,
         new Instant(0),
         new Instant(0),
