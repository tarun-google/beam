--- conflicted
+++ resolved
@@ -21,22 +21,18 @@
 
 import collections
 import hashlib
-import inspect
 import json
-import logging
 import os
-import re
 import subprocess
 import sys
 import urllib.parse
+import uuid
 from typing import Any
 from typing import Callable
 from typing import Dict
 from typing import Iterable
 from typing import Mapping
-from typing import Optional
-
-import docstring_parser
+
 import yaml
 from yaml.loader import SafeLoader
 
@@ -50,8 +46,6 @@
 from apache_beam.transforms.fully_qualified_named_transform import FullyQualifiedNamedTransform
 from apache_beam.typehints import schemas
 from apache_beam.typehints import trivial_inference
-from apache_beam.typehints.schemas import named_tuple_to_schema
-from apache_beam.typehints.schemas import typing_to_runner_api
 from apache_beam.utils import python_callable
 from apache_beam.utils import subprocess_server
 from apache_beam.version import __version__ as beam_version
@@ -63,28 +57,9 @@
     """Returns whether this provider is available to use in this environment."""
     raise NotImplementedError(type(self))
 
-  def cache_artifacts(self) -> Optional[Iterable[str]]:
-    raise NotImplementedError(type(self))
-
   def provided_transforms(self) -> Iterable[str]:
     """Returns a list of transform type names this provider can handle."""
     raise NotImplementedError(type(self))
-
-  def config_schema(self, type):
-    return None
-
-  def description(self, type):
-    return None
-
-  def requires_inputs(self, typ: str, args: Mapping[str, Any]) -> bool:
-    """Returns whether this transform requires inputs.
-
-    Specifically, if this returns True and inputs are not provided than an error
-    will be thrown.
-
-    This is best-effort, primarily for better and earlier error messages.
-    """
-    return not typ.startswith('Read')
 
   def create_transform(
       self,
@@ -97,12 +72,6 @@
     """
     raise NotImplementedError(type(self))
 
-  def underlying_provider(self):
-    """If this provider is simply a proxy to another provider, return the
-    provider that should actually be used for affinity checking.
-    """
-    return self
-
   def affinity(self, other: "Provider"):
     """Returns a value approximating how good it would be for this provider
     to be used immediately following a transform from the other provider
@@ -112,9 +81,7 @@
     # E.g. we could look at the the expected environments themselves.
     # Possibly, we could provide multiple expansions and have the runner itself
     # choose the actual implementation based on fusion (and other) criteria.
-    a = self.underlying_provider()
-    b = other.underlying_provider()
-    return a._affinity(b) + b._affinity(a)
+    return self._affinity(other) + other._affinity(self)
 
   def _affinity(self, other: "Provider"):
     if self is other or self == other:
@@ -150,43 +117,21 @@
   def provided_transforms(self):
     return self._urns.keys()
 
-  def schema_transforms(self):
+  def create_transform(self, type, args, yaml_create_transform):
     if callable(self._service):
       self._service = self._service()
     if self._schema_transforms is None:
       try:
-        self._schema_transforms = {
-            config.identifier: config
+        self._schema_transforms = [
+            config.identifier
             for config in external.SchemaAwareExternalTransform.discover(
-                self._service, ignore_errors=True)
-        }
+                self._service)
+        ]
       except Exception:
-        # It's possible this service doesn't vend schema transforms.
-        self._schema_transforms = {}
-    return self._schema_transforms
-
-  def config_schema(self, type):
-    if self._urns[type] in self.schema_transforms():
-      return named_tuple_to_schema(
-          self.schema_transforms()[self._urns[type]].configuration_schema)
-
-  def description(self, type):
-    if self._urns[type] in self.schema_transforms():
-      return self.schema_transforms()[self._urns[type]].description
-
-  def requires_inputs(self, typ, args):
-    if self._urns[typ] in self.schema_transforms():
-      return bool(self.schema_transforms()[self._urns[typ]].inputs)
-    else:
-      return super().requires_inputs(typ, args)
-
-  def create_transform(self, type, args, yaml_create_transform):
-    if callable(self._service):
-      self._service = self._service()
+        self._schema_transforms = []
     urn = self._urns[type]
-    if urn in self.schema_transforms():
-      return external.SchemaAwareExternalTransform(
-          urn, self._service, rearrange_based_on_discovery=True, **args)
+    if urn in self._schema_transforms:
+      return external.SchemaAwareExternalTransform(urn, self._service, **args)
     else:
       return type >> self.create_external_transform(urn, args)
 
@@ -198,21 +143,10 @@
 
   @classmethod
   def provider_from_spec(cls, spec):
-    from apache_beam.yaml.yaml_transform import SafeLineLoader
-    for required in ('type', 'transforms'):
-      if required not in spec:
-        raise ValueError(
-            f'Missing {required} in provider '
-            f'at line {SafeLineLoader.get_line(spec)}')
     urns = spec['transforms']
     type = spec['type']
+    from apache_beam.yaml.yaml_transform import SafeLineLoader
     config = SafeLineLoader.strip_metadata(spec.get('config', {}))
-    extra_params = set(SafeLineLoader.strip_metadata(spec).keys()) - set(
-        ['transforms', 'type', 'config'])
-    if extra_params:
-      raise ValueError(
-          f'Unexpected parameters in provider of type {type} '
-          f'at line {SafeLineLoader.get_line(spec)}: {extra_params}')
     if config.get('version', None) == 'BEAM_VERSION':
       config['version'] = beam_version
     if type in cls._provider_types:
@@ -231,7 +165,6 @@
   def register_provider_type(cls, type_name):
     def apply(constructor):
       cls._provider_types[type_name] = constructor
-      return constructor
 
     return apply
 
@@ -302,37 +235,17 @@
         self._is_available = False
     return self._is_available
 
-  def cache_artifacts(self):
-    pass
-
 
 class ExternalJavaProvider(ExternalProvider):
   def __init__(self, urns, jar_provider):
     super().__init__(
         urns, lambda: external.JavaJarExpansionService(jar_provider()))
-    self._jar_provider = jar_provider
 
   def available(self):
     # pylint: disable=subprocess-run-check
     return subprocess.run(['which', 'java'],
                           capture_output=True).returncode == 0
 
-  def cache_artifacts(self):
-    return [self._jar_provider()]
-
-
-@ExternalProvider.register_provider_type('python')
-def python(urns, packages=()):
-  if packages:
-    return ExternalPythonProvider(urns, packages)
-  else:
-    return InlineProvider({
-        name:
-        python_callable.PythonCallableWithSource.load_from_fully_qualified_name(
-            constructor)
-        for (name, constructor) in urns.items()
-    })
-
 
 @ExternalProvider.register_provider_type('pythonPackage')
 class ExternalPythonProvider(ExternalProvider):
@@ -341,9 +254,6 @@
 
   def available(self):
     return True  # If we're running this script, we have Python installed.
-
-  def cache_artifacts(self):
-    return [self._service._venv()]
 
   def create_external_transform(self, urn, args):
     # Python transforms are "registered" by fully qualified name.
@@ -401,125 +311,25 @@
 
 
 class InlineProvider(Provider):
-  def __init__(self, transform_factories, no_input_transforms=()):
+  def __init__(self, transform_factories):
     self._transform_factories = transform_factories
-    self._no_input_transforms = set(no_input_transforms)
 
   def available(self):
     return True
 
-  def cache_artifacts(self):
-    pass
-
   def provided_transforms(self):
     return self._transform_factories.keys()
 
-  def config_schema(self, typ):
-    factory = self._transform_factories[typ]
-    if isinstance(factory, type) and issubclass(factory, beam.PTransform):
-      # https://bugs.python.org/issue40897
-      params = dict(inspect.signature(factory.__init__).parameters)
-      if 'self' in params:
-        del params['self']
-    else:
-      params = inspect.signature(factory).parameters
-
-    def type_of(p):
-      t = p.annotation
-      if t == p.empty:
-        return Any
-      else:
-        return t
-
-    docs = {
-        param.arg_name: param.description
-        for param in self.get_docs(typ).params
-    }
-
-    names_and_types = [
-        (name, typing_to_runner_api(type_of(p))) for name, p in params.items()
-    ]
-    return schema_pb2.Schema(
-        fields=[
-            schema_pb2.Field(name=name, type=type, description=docs.get(name))
-            for (name, type) in names_and_types
-        ])
-
-  def description(self, typ):
-    def empty_if_none(s):
-      return s or ''
-
-    docs = self.get_docs(typ)
-    return (
-        empty_if_none(docs.short_description) + '\n\n' +
-        empty_if_none(docs.long_description)).strip() or None
-
-  def get_docs(self, typ):
-    docstring = self._transform_factories[typ].__doc__ or ''
-    # These "extra" docstring parameters are not relevant for YAML and mess
-    # up the parsing.
-    docstring = re.sub(
-        r'Pandas Parameters\s+-----.*', '', docstring, flags=re.S)
-    return docstring_parser.parse(
-        docstring, docstring_parser.DocstringStyle.GOOGLE)
-
   def create_transform(self, type, args, yaml_create_transform):
     return self._transform_factories[type](**args)
 
   def to_json(self):
     return {'type': "InlineProvider"}
-
-  def requires_inputs(self, typ, args):
-    if typ in self._no_input_transforms:
-      return False
-    elif hasattr(self._transform_factories[typ], '_yaml_requires_inputs'):
-      return self._transform_factories[typ]._yaml_requires_inputs
-    else:
-      return super().requires_inputs(typ, args)
 
 
 class MetaInlineProvider(InlineProvider):
   def create_transform(self, type, args, yaml_create_transform):
     return self._transform_factories[type](yaml_create_transform, **args)
-
-
-class SqlBackedProvider(Provider):
-  def __init__(
-      self,
-      transforms: Mapping[str, Callable[..., beam.PTransform]],
-      sql_provider: Optional[Provider] = None):
-    self._transforms = transforms
-    if sql_provider is None:
-      sql_provider = beam_jar(
-          urns={'Sql': 'beam:external:java:sql:v1'},
-          gradle_target='sdks:java:extensions:sql:expansion-service:shadowJar')
-    self._sql_provider = sql_provider
-
-  def sql_provider(self):
-    return self._sql_provider
-
-  def provided_transforms(self):
-    return self._transforms.keys()
-
-  def available(self):
-    return self.sql_provider().available()
-
-  def cache_artifacts(self):
-    return self.sql_provider().cache_artifacts()
-
-  def underlying_provider(self):
-    return self.sql_provider()
-
-  def to_json(self):
-    return {'type': "SqlBackedProvider"}
-
-  def create_transform(
-      self, typ: str, args: Mapping[str, Any],
-      yaml_create_transform: Any) -> beam.PTransform:
-    return self._transforms[typ](
-        lambda query: self.sql_provider().create_transform(
-            'Sql', {'query': query}, yaml_create_transform),
-        **args)
 
 
 PRIMITIVE_NAMES_TO_ATOMIC_TYPE = {
@@ -529,79 +339,50 @@
 }
 
 
-def element_to_rows(e):
-  if isinstance(e, dict):
-    return dicts_to_rows(e)
-  else:
-    return beam.Row(element=dicts_to_rows(e))
-
-
-def dicts_to_rows(o):
-  if isinstance(o, dict):
-    return beam.Row(**{k: dicts_to_rows(v) for k, v in o.items()})
-  elif isinstance(o, list):
-    return [dicts_to_rows(e) for e in o]
-  else:
-    return o
-
-
 def create_builtin_provider():
-  def create(elements: Iterable[Any], reshuffle: Optional[bool] = True):
-    """Creates a collection containing a specified set of elements.
-
-    YAML/JSON-style mappings will be interpreted as Beam rows. For example::
-
-        type: Create
-        elements:
-           - {first: 0, second: {str: "foo", values: [1, 2, 3]}}
-
-    will result in a schema of the form (int, Row(string, List[int])).
-
-    Args:
-        elements: The set of elements that should belong to the PCollection.
-            YAML/JSON-style mappings will be interpreted as Beam rows.
-        reshuffle (optional): Whether to introduce a reshuffle (to possibly
-            redistribute the work) if there is more than one element in the
-            collection. Defaults to True.
-    """
-    return beam.Create([element_to_rows(e) for e in elements],
-                       reshuffle=reshuffle is not False)
+  def with_schema(**args):
+    # TODO: This is preliminary.
+    def parse_type(spec):
+      if spec in PRIMITIVE_NAMES_TO_ATOMIC_TYPE:
+        return schema_pb2.FieldType(
+            atomic_type=PRIMITIVE_NAMES_TO_ATOMIC_TYPE[spec])
+      elif isinstance(spec, list):
+        if len(spec) != 1:
+          raise ValueError("Use single-element lists to denote list types.")
+        else:
+          return schema_pb2.FieldType(
+              iterable_type=schema_pb2.IterableType(
+                  element_type=parse_type(spec[0])))
+      elif isinstance(spec, dict):
+        return schema_pb2.FieldType(
+            iterable_type=schema_pb2.RowType(schema=parse_schema(spec[0])))
+      else:
+        raise ValueError("Unknown schema type: {spec}")
+
+    def parse_schema(spec):
+      return schema_pb2.Schema(
+          fields=[
+              schema_pb2.Field(name=key, type=parse_type(value), id=ix)
+              for (ix, (key, value)) in enumerate(spec.items())
+          ],
+          id=str(uuid.uuid4()))
+
+    named_tuple = schemas.named_tuple_from_schema(parse_schema(args))
+    names = list(args.keys())
+
+    def extract_field(x, name):
+      if isinstance(x, dict):
+        return x[name]
+      else:
+        return getattr(x, name)
+
+    return 'WithSchema(%s)' % ', '.join(names) >> beam.Map(
+        lambda x: named_tuple(*[extract_field(x, name) for name in names])
+    ).with_output_types(named_tuple)
 
   # Or should this be posargs, args?
   # pylint: disable=dangerous-default-value
-  def fully_qualified_named_transform(
-      constructor: str,
-      args: Optional[Iterable[Any]] = (),
-      kwargs: Optional[Mapping[str, Any]] = {}):
-    """A Python PTransform identified by fully qualified name.
-
-    This allows one to import, construct, and apply any Beam Python transform.
-    This can be useful for using transforms that have not yet been exposed
-    via a YAML interface. Note, however, that conversion may be required if this
-    transform does not accept or produce Beam Rows.
-
-    For example,
-
-        type: PyTransform
-        config:
-          constructor: apache_beam.pkg.mod.SomeClass
-          args: [1, 'foo']
-          kwargs:
-             baz: 3
-
-    can be used to access the transform
-    `apache_beam.pkg.mod.SomeClass(1, 'foo', baz=3)`.
-
-    Args:
-        constructor: Fully qualified name of a callable used to construct the
-            transform.  Often this is a class such as
-            `apache_beam.pkg.mod.SomeClass` but it can also be a function or
-            any other callable that returns a PTransform.
-        args: A list of parameters to pass to the callable as positional
-            arguments.
-        kwargs: A list of parameters to pass to the callable as keyword
-            arguments.
-    """
+  def fully_qualified_named_transform(constructor, args=(), kwargs={}):
     with FullyQualifiedNamedTransform.with_filter('*'):
       return constructor >> FullyQualifiedNamedTransform(
           constructor, args, kwargs)
@@ -610,19 +391,6 @@
   # exactly zero or one PCollection in yaml (as they would be interpreted as
   # PBegin and the PCollection itself respectively).
   class Flatten(beam.PTransform):
-    """Flattens multiple PCollections into a single PCollection.
-
-    The elements of the resulting PCollection will be the (disjoint) union of
-    all the elements of all the inputs.
-
-    Note that in YAML transforms can always take a list of inputs which will
-    be implicitly flattened.
-    """
-    def __init__(self):
-      # Suppress the "label" argument from the superclass for better docs.
-      # pylint: disable=useless-parent-delegation
-      super().__init__()
-
     def expand(self, pcolls):
       if isinstance(pcolls, beam.PCollection):
         pipeline_arg = {}
@@ -636,24 +404,6 @@
       return pcolls | beam.Flatten(**pipeline_arg)
 
   class WindowInto(beam.PTransform):
-    # pylint: disable=line-too-long
-
-    """A window transform assigning windows to each element of a PCollection.
-
-    The assigned windows will affect all downstream aggregating operations,
-    which will aggregate by window as well as by key.
-
-    See [the Beam documentation on windowing](https://beam.apache.org/documentation/programming-guide/#windowing)
-    for more details.
-
-    Note that any Yaml transform can have a
-    [windowing parameter](https://github.com/apache/beam/blob/master/sdks/python/apache_beam/yaml/README.md#windowing),
-    which is applied to its inputs (if any) or outputs (if there are no inputs)
-    which means that explicit WindowInto operations are not typically needed.
-
-    Args:
-      windowing: the type and parameters of the windowing to perform
-    """
     def __init__(self, windowing):
       self._window_transform = self._parse_window_spec(windowing)
 
@@ -679,28 +429,6 @@
       # TODO: Triggering, etc.
       return beam.WindowInto(window_fn)
 
-<<<<<<< HEAD
-  def LogForTesting():
-    """Logs each element of its input PCollection.
-
-    The output of this transform is a copy of its input for ease of use in
-    chain-style pipelines.
-    """
-    def log_and_return(x):
-      logging.info(x)
-      return x
-
-    return beam.Map(log_and_return)
-
-  return InlineProvider({
-      'Create': create,
-      'LogForTesting': LogForTesting,
-      'PyTransform': fully_qualified_named_transform,
-      'Flatten': Flatten,
-      'WindowInto': WindowInto,
-  },
-                        no_input_transforms=('Create', ))
-=======
   ios = {
       key: getattr(apache_beam.io, key)
       for key in dir(apache_beam.io)
@@ -738,7 +466,6 @@
               n=n, key=python_callable.PythonCallableWithSource(key))
       },
            **ios))
->>>>>>> 373b9e04
 
 
 class PypiExpansionService:
@@ -751,59 +478,22 @@
     self._packages = packages
     self._base_python = base_python
 
-  @classmethod
-  def _key(cls, base_python, packages):
-    return json.dumps({
-        'binary': base_python, 'packages': sorted(packages)
-    },
-                      sort_keys=True)
-
-  @classmethod
-  def _path(cls, base_python, packages):
-    return os.path.join(
-        cls.VENV_CACHE,
-        hashlib.sha256(cls._key(base_python,
-                                packages).encode('utf-8')).hexdigest())
-
-  @classmethod
-  def _create_venv_from_scratch(cls, base_python, packages):
-    venv = cls._path(base_python, packages)
+  def _key(self):
+    return json.dumps({'binary': self._base_python, 'packages': self._packages})
+
+  def _venv(self):
+    venv = os.path.join(
+        self.VENV_CACHE,
+        hashlib.sha256(self._key().encode('utf-8')).hexdigest())
     if not os.path.exists(venv):
-      subprocess.run([base_python, '-m', 'venv', venv], check=True)
-      venv_python = os.path.join(venv, 'bin', 'python')
-      subprocess.run([venv_python, '-m', 'ensurepip'], check=True)
-      subprocess.run([venv_python, '-m', 'pip', 'install'] + packages,
+      python_binary = os.path.join(venv, 'bin', 'python')
+      subprocess.run([self._base_python, '-m', 'venv', venv], check=True)
+      subprocess.run([python_binary, '-m', 'ensurepip'], check=True)
+      subprocess.run([python_binary, '-m', 'pip', 'install'] + self._packages,
                      check=True)
       with open(venv + '-requirements.txt', 'w') as fout:
-        fout.write('\n'.join(packages))
+        fout.write('\n'.join(self._packages))
     return venv
-
-  @classmethod
-  def _create_venv_from_clone(cls, base_python, packages):
-    venv = cls._path(base_python, packages)
-    if not os.path.exists(venv):
-      clonable_venv = cls._create_venv_to_clone(base_python)
-      clonable_python = os.path.join(clonable_venv, 'bin', 'python')
-      subprocess.run(
-          [clonable_python, '-m', 'clonevirtualenv', clonable_venv, venv],
-          check=True)
-      venv_binary = os.path.join(venv, 'bin', 'python')
-      subprocess.run([venv_binary, '-m', 'pip', 'install'] + packages,
-                     check=True)
-      with open(venv + '-requirements.txt', 'w') as fout:
-        fout.write('\n'.join(packages))
-    return venv
-
-  @classmethod
-  def _create_venv_to_clone(cls, base_python):
-    return cls._create_venv_from_scratch(
-        base_python, [
-            'apache_beam[dataframe,gcp,test]==' + beam_version,
-            'virtualenv-clone'
-        ])
-
-  def _venv(self):
-    return self._create_venv_from_clone(self._base_python, self._packages)
 
   def __enter__(self):
     venv = self._venv()
@@ -827,107 +517,6 @@
     self._service = None
 
 
-@ExternalProvider.register_provider_type('renaming')
-class RenamingProvider(Provider):
-  def __init__(self, transforms, mappings, underlying_provider, defaults=None):
-    if isinstance(underlying_provider, dict):
-      underlying_provider = ExternalProvider.provider_from_spec(
-          underlying_provider)
-    self._transforms = transforms
-    self._underlying_provider = underlying_provider
-    for transform in transforms.keys():
-      if transform not in mappings:
-        raise ValueError(f'Missing transform {transform} in mappings.')
-    self._mappings = self.expand_mappings(mappings)
-    self._defaults = defaults or {}
-
-  @staticmethod
-  def expand_mappings(mappings):
-    if not isinstance(mappings, dict):
-      raise ValueError(
-          "RenamingProvider mappings must be dict of transform "
-          "mappings.")
-    for key, value in mappings.items():
-      if isinstance(value, str):
-        if value not in mappings.keys():
-          raise ValueError(
-              "RenamingProvider transform mappings must be dict or "
-              "specify transform that has mappings within same "
-              "provider.")
-        mappings[key] = mappings[value]
-    return mappings
-
-  def available(self) -> bool:
-    return self._underlying_provider.available()
-
-  def provided_transforms(self) -> Iterable[str]:
-    return self._transforms.keys()
-
-  def config_schema(self, type):
-    underlying_schema = self._underlying_provider.config_schema(
-        self._transforms[type])
-    if underlying_schema is None:
-      return None
-    defaults = self._defaults.get(type, {})
-    underlying_schema_fields = {f.name: f for f in underlying_schema.fields}
-    missing = set(self._mappings[type].values()) - set(
-        underlying_schema_fields.keys())
-    if missing:
-      raise ValueError(
-          f"Mapping destinations {missing} for {type} are not in the "
-          f"underlying config schema {list(underlying_schema_fields.keys())}")
-
-    def with_name(
-        original: schema_pb2.Field, new_name: str) -> schema_pb2.Field:
-      result = schema_pb2.Field()
-      result.CopyFrom(original)
-      result.name = new_name
-      return result
-
-    return schema_pb2.Schema(
-        fields=[
-            with_name(underlying_schema_fields[dest], src)
-            for (src, dest) in self._mappings[type].items()
-            if dest not in defaults
-        ])
-
-  def description(self, typ):
-    return self._underlying_provider.description(typ)
-
-  def requires_inputs(self, typ, args):
-    return self._underlying_provider.requires_inputs(typ, args)
-
-  def create_transform(
-      self,
-      typ: str,
-      args: Mapping[str, Any],
-      yaml_create_transform: Callable[
-          [Mapping[str, Any], Iterable[beam.PCollection]], beam.PTransform]
-  ) -> beam.PTransform:
-    """Creates a PTransform instance for the given transform type and arguments.
-    """
-    mappings = self._mappings[typ]
-    remapped_args = {
-        mappings.get(key, key): value
-        for key, value in args.items()
-    }
-    for key, value in self._defaults.get(typ, {}).items():
-      if key not in remapped_args:
-        remapped_args[key] = value
-    return self._underlying_provider.create_transform(
-        self._transforms[typ], remapped_args, yaml_create_transform)
-
-  def _affinity(self, other):
-    raise NotImplementedError(
-        'Should not be calling _affinity directly on this provider.')
-
-  def underlying_provider(self):
-    return self._underlying_provider.underlying_provider()
-
-  def cache_artifacts(self):
-    self._underlying_provider.cache_artifacts()
-
-
 def parse_providers(provider_specs):
   providers = collections.defaultdict(list)
   for provider_spec in provider_specs:
@@ -948,24 +537,17 @@
           transform_type: [provider]
           for transform_type in provider.provided_transforms()
       }
-    elif isinstance(provider_set, list):
-      provider_set = merge_providers(*provider_set)
     for transform_type, providers in provider_set.items():
       result[transform_type].extend(providers)
   return result
 
 
 def standard_providers():
-  from apache_beam.yaml.yaml_combine import create_combine_providers
-  from apache_beam.yaml.yaml_mapping import create_mapping_providers
-  from apache_beam.yaml.yaml_io import io_providers
+  from apache_beam.yaml.yaml_mapping import create_mapping_provider
   with open(os.path.join(os.path.dirname(__file__),
                          'standard_providers.yaml')) as fin:
     standard_providers = yaml.load(fin, Loader=SafeLoader)
-
   return merge_providers(
       create_builtin_provider(),
-      create_mapping_providers(),
-      create_combine_providers(),
-      io_providers(),
+      create_mapping_provider(),
       parse_providers(standard_providers))