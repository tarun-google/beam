/*
 * Licensed to the Apache Software Foundation (ASF) under one
 * or more contributor license agreements.  See the NOTICE file
 * distributed with this work for additional information
 * regarding copyright ownership.  The ASF licenses this file
 * to you under the Apache License, Version 2.0 (the
 * "License"); you may not use this file except in compliance
 * with the License.  You may obtain a copy of the License at
 *
 *     http://www.apache.org/licenses/LICENSE-2.0
 *
 * Unless required by applicable law or agreed to in writing, software
 * distributed under the License is distributed on an "AS IS" BASIS,
 * WITHOUT WARRANTIES OR CONDITIONS OF ANY KIND, either express or implied.
 * See the License for the specific language governing permissions and
 * limitations under the License.
 */
package org.apache.beam.sdk.io.gcp.pubsub;

import static org.apache.beam.vendor.guava.v26_0_jre.com.google.common.base.Preconditions.checkState;

import com.google.api.client.util.Clock;
import com.google.auto.value.AutoValue;
import com.google.protobuf.ByteString;
import com.google.protobuf.Descriptors.Descriptor;
import com.google.protobuf.DynamicMessage;
import com.google.protobuf.InvalidProtocolBufferException;
import com.google.protobuf.Message;
import java.io.IOException;
import java.io.Serializable;
import java.nio.charset.StandardCharsets;
import java.util.ArrayList;
import java.util.List;
import java.util.Map;
import java.util.regex.Matcher;
import java.util.regex.Pattern;
import javax.naming.SizeLimitExceededException;
import org.apache.avro.generic.GenericRecord;
import org.apache.avro.reflect.ReflectData;
import org.apache.beam.sdk.PipelineRunner;
import org.apache.beam.sdk.annotations.Experimental;
import org.apache.beam.sdk.annotations.Experimental.Kind;
import org.apache.beam.sdk.coders.AvroCoder;
import org.apache.beam.sdk.coders.Coder;
import org.apache.beam.sdk.coders.CoderException;
import org.apache.beam.sdk.coders.StringUtf8Coder;
import org.apache.beam.sdk.extensions.protobuf.ProtoCoder;
import org.apache.beam.sdk.extensions.protobuf.ProtoDomain;
import org.apache.beam.sdk.extensions.protobuf.ProtoDynamicMessageSchema;
import org.apache.beam.sdk.io.gcp.pubsub.PubsubClient.OutgoingMessage;
import org.apache.beam.sdk.io.gcp.pubsub.PubsubClient.SubscriptionPath;
import org.apache.beam.sdk.io.gcp.pubsub.PubsubClient.TopicPath;
import org.apache.beam.sdk.options.ValueProvider;
import org.apache.beam.sdk.options.ValueProvider.NestedValueProvider;
import org.apache.beam.sdk.options.ValueProvider.StaticValueProvider;
import org.apache.beam.sdk.schemas.Schema;
import org.apache.beam.sdk.schemas.SchemaCoder;
import org.apache.beam.sdk.schemas.utils.AvroUtils;
import org.apache.beam.sdk.transforms.DoFn;
import org.apache.beam.sdk.transforms.MapElements;
import org.apache.beam.sdk.transforms.PTransform;
import org.apache.beam.sdk.transforms.ParDo;
import org.apache.beam.sdk.transforms.SerializableFunction;
import org.apache.beam.sdk.transforms.SimpleFunction;
import org.apache.beam.sdk.transforms.WithFailures;
import org.apache.beam.sdk.transforms.WithFailures.Result;
import org.apache.beam.sdk.transforms.display.DisplayData;
import org.apache.beam.sdk.transforms.windowing.AfterWatermark;
import org.apache.beam.sdk.util.CoderUtils;
import org.apache.beam.sdk.values.EncodableThrowable;
import org.apache.beam.sdk.values.KV;
import org.apache.beam.sdk.values.PBegin;
import org.apache.beam.sdk.values.PCollection;
import org.apache.beam.sdk.values.PDone;
import org.apache.beam.sdk.values.Row;
import org.apache.beam.sdk.values.TypeDescriptor;
import org.apache.beam.vendor.guava.v26_0_jre.com.google.common.annotations.VisibleForTesting;
import org.apache.beam.vendor.guava.v26_0_jre.com.google.common.base.MoreObjects;
import org.apache.beam.vendor.guava.v26_0_jre.com.google.common.collect.ImmutableMap;
import org.checkerframework.checker.nullness.qual.Nullable;
import org.joda.time.Instant;
import org.slf4j.Logger;
import org.slf4j.LoggerFactory;

/**
 * Read and Write {@link PTransform}s for Cloud Pub/Sub streams. These transforms create and consume
 * unbounded {@link PCollection PCollections}.
 *
 * <h3>Using local emulator</h3>
 *
 * <p>In order to use local emulator for Pubsub you should use {@code
 * PubsubOptions#setPubsubRootUrl(String)} method to set host and port of your local emulator.
 *
 * <h3>Permissions</h3>
 *
 * <p>Permission requirements depend on the {@link PipelineRunner} that is used to execute the Beam
 * pipeline. Please refer to the documentation of corresponding {@link PipelineRunner
 * PipelineRunners} for more details.
 *
 * <h3>Updates to the I/O connector code</h3>
 *
 * For any significant updates to this I/O connector, please consider involving corresponding code
 * reviewers mentioned <a
 * href="https://github.com/apache/beam/blob/master/sdks/java/io/google-cloud-platform/OWNERS">
 * here</a>.
 */
@SuppressWarnings({
  "nullness" // TODO(https://github.com/apache/beam/issues/20497)
})
public class PubsubIO {

  private static final Logger LOG = LoggerFactory.getLogger(PubsubIO.class);

  /** Factory for creating pubsub client to manage transport. */
  private static final PubsubClient.PubsubClientFactory FACTORY = PubsubJsonClient.FACTORY;

  /**
   * Project IDs must contain 6-63 lowercase letters, digits, or dashes. IDs must start with a
   * letter and may not end with a dash. This regex isn't exact - this allows for patterns that
   * would be rejected by the service, but this is sufficient for basic parsing of table references.
   */
  private static final Pattern PROJECT_ID_REGEXP =
      Pattern.compile("[a-z][-a-z0-9:.]{4,61}[a-z0-9]");

  private static final Pattern SUBSCRIPTION_REGEXP =
      Pattern.compile("projects/([^/]+)/subscriptions/(.+)");

  private static final Pattern TOPIC_REGEXP = Pattern.compile("projects/([^/]+)/topics/(.+)");

  private static final Pattern V1BETA1_SUBSCRIPTION_REGEXP =
      Pattern.compile("/subscriptions/([^/]+)/(.+)");

  private static final Pattern V1BETA1_TOPIC_REGEXP = Pattern.compile("/topics/([^/]+)/(.+)");

  private static final Pattern PUBSUB_NAME_REGEXP = Pattern.compile("[a-zA-Z][-._~%+a-zA-Z0-9]+");

  private static final int PUBSUB_NAME_MIN_LENGTH = 3;
  private static final int PUBSUB_NAME_MAX_LENGTH = 255;

  // See https://cloud.google.com/pubsub/quotas#resource_limits.
  private static final int PUBSUB_MESSAGE_MAX_TOTAL_SIZE = 10 << 20;
  private static final int PUBSUB_MESSAGE_DATA_MAX_BYTES = 10 << 20;
  private static final int PUBSUB_MESSAGE_MAX_ATTRIBUTES = 100;
  private static final int PUBSUB_MESSAGE_ATTRIBUTE_MAX_KEY_BYTES = 256;
  private static final int PUBSUB_MESSAGE_ATTRIBUTE_MAX_VALUE_BYTES = 1024;

  // The amount of bytes that each attribute entry adds up to the request
  private static final int PUBSUB_MESSAGE_ATTRIBUTE_ENCODE_ADDITIONAL_BYTES = 6;

  private static final String SUBSCRIPTION_RANDOM_TEST_PREFIX = "_random/";
  private static final String SUBSCRIPTION_STARTING_SIGNAL = "_starting_signal/";
  private static final String TOPIC_DEV_NULL_TEST_NAME = "/topics/dev/null";

  private static void validateProjectName(String project) {
    Matcher match = PROJECT_ID_REGEXP.matcher(project);
    if (!match.matches()) {
      throw new IllegalArgumentException(
          "Illegal project name specified in Pubsub subscription: " + project);
    }
  }

  private static void validatePubsubName(String name) {
    if (name.length() < PUBSUB_NAME_MIN_LENGTH) {
      throw new IllegalArgumentException(
          "Pubsub object name is shorter than 3 characters: " + name);
    }
    if (name.length() > PUBSUB_NAME_MAX_LENGTH) {
      throw new IllegalArgumentException(
          "Pubsub object name is longer than 255 characters: " + name);
    }

    if (name.startsWith("goog")) {
      throw new IllegalArgumentException("Pubsub object name cannot start with goog: " + name);
    }

    Matcher match = PUBSUB_NAME_REGEXP.matcher(name);
    if (!match.matches()) {
      throw new IllegalArgumentException(
          "Illegal Pubsub object name specified: "
              + name
              + " Please see Javadoc for naming rules.");
    }
  }

  @VisibleForTesting
  static int validateAndGetPubsubMessageSize(PubsubMessage message)
      throws SizeLimitExceededException {
    int payloadSize = message.getPayload().length;
    if (payloadSize > PUBSUB_MESSAGE_DATA_MAX_BYTES) {
      throw new SizeLimitExceededException(
          "Pubsub message data field of length "
              + payloadSize
              + " exceeds maximum of "
              + PUBSUB_MESSAGE_DATA_MAX_BYTES
              + " bytes. See https://cloud.google.com/pubsub/quotas#resource_limits");
    }
    int totalSize = payloadSize;

    @Nullable Map<String, String> attributes = message.getAttributeMap();
    if (attributes != null) {
      if (attributes.size() > PUBSUB_MESSAGE_MAX_ATTRIBUTES) {
        throw new SizeLimitExceededException(
            "Pubsub message contains "
                + attributes.size()
                + " attributes which exceeds the maximum of "
                + PUBSUB_MESSAGE_MAX_ATTRIBUTES
                + ". See https://cloud.google.com/pubsub/quotas#resource_limits");
      }

      // Consider attribute encoding overhead, so it doesn't go over the request limits
      totalSize += attributes.size() * PUBSUB_MESSAGE_ATTRIBUTE_ENCODE_ADDITIONAL_BYTES;

      for (Map.Entry<String, String> attribute : attributes.entrySet()) {
        String key = attribute.getKey();
        int keySize = key.getBytes(StandardCharsets.UTF_8).length;
        if (keySize > PUBSUB_MESSAGE_ATTRIBUTE_MAX_KEY_BYTES) {
          throw new SizeLimitExceededException(
              "Pubsub message attribute key '"
                  + key
                  + "' exceeds the maximum of "
                  + PUBSUB_MESSAGE_ATTRIBUTE_MAX_KEY_BYTES
                  + " bytes. See https://cloud.google.com/pubsub/quotas#resource_limits");
        }
        totalSize += keySize;

        String value = attribute.getValue();
        int valueSize = value.getBytes(StandardCharsets.UTF_8).length;
        if (valueSize > PUBSUB_MESSAGE_ATTRIBUTE_MAX_VALUE_BYTES) {
          throw new SizeLimitExceededException(
              "Pubsub message attribute value for key '"
                  + key
                  + "' starting with '"
                  + value.substring(0, Math.min(256, value.length()))
                  + "' exceeds the maximum of "
                  + PUBSUB_MESSAGE_ATTRIBUTE_MAX_VALUE_BYTES
                  + " bytes. See https://cloud.google.com/pubsub/quotas#resource_limits");
        }
        totalSize += valueSize;
      }
    }

    if (totalSize > PUBSUB_MESSAGE_MAX_TOTAL_SIZE) {
      throw new SizeLimitExceededException(
          "Pubsub message of length "
              + totalSize
              + " exceeds maximum of "
              + PUBSUB_MESSAGE_MAX_TOTAL_SIZE
              + " bytes, when considering the payload and attributes. "
              + "See https://cloud.google.com/pubsub/quotas#resource_limits");
    }

    return totalSize;
  }

  /** Populate common {@link DisplayData} between Pubsub source and sink. */
  private static void populateCommonDisplayData(
      DisplayData.Builder builder,
      String timestampAttribute,
      String idAttribute,
      ValueProvider<PubsubTopic> topic) {
    builder
        .addIfNotNull(
            DisplayData.item("timestampAttribute", timestampAttribute)
                .withLabel("Timestamp Attribute"))
        .addIfNotNull(DisplayData.item("idAttribute", idAttribute).withLabel("ID Attribute"))
        .addIfNotNull(DisplayData.item("topic", topic).withLabel("Pubsub Topic"));
  }

  /** Class representing a Cloud Pub/Sub Subscription. */
  public static class PubsubSubscription implements Serializable {

    private enum Type {
      NORMAL,
      FAKE
    }

    private final PubsubSubscription.Type type;
    private final String project;
    private final String subscription;

    private PubsubSubscription(PubsubSubscription.Type type, String project, String subscription) {
      this.type = type;
      this.project = project;
      this.subscription = subscription;
    }

    /**
     * Creates a class representing a Pub/Sub subscription from the specified subscription path.
     *
     * <p>Cloud Pub/Sub subscription names should be of the form {@code
     * projects/<project>/subscriptions/<subscription>}, where {@code <project>} is the name of the
     * project the subscription belongs to. The {@code <subscription>} component must comply with
     * the following requirements:
     *
     * <ul>
     *   <li>Can only contain lowercase letters, numbers, dashes ('-'), underscores ('_') and
     *       periods ('.').
     *   <li>Must be between 3 and 255 characters.
     *   <li>Must begin with a letter.
     *   <li>Must end with a letter or a number.
     *   <li>Cannot begin with {@code 'goog'} prefix.
     * </ul>
     */
    public static PubsubSubscription fromPath(String path) {
      if (path.startsWith(SUBSCRIPTION_RANDOM_TEST_PREFIX)
          || path.startsWith(SUBSCRIPTION_STARTING_SIGNAL)) {
        return new PubsubSubscription(PubsubSubscription.Type.FAKE, "", path);
      }

      String projectName, subscriptionName;

      Matcher v1beta1Match = V1BETA1_SUBSCRIPTION_REGEXP.matcher(path);
      if (v1beta1Match.matches()) {
        LOG.warn(
            "Saw subscription in v1beta1 format. Subscriptions should be in the format "
                + "projects/<project_id>/subscriptions/<subscription_name>");
        projectName = v1beta1Match.group(1);
        subscriptionName = v1beta1Match.group(2);
      } else {
        Matcher match = SUBSCRIPTION_REGEXP.matcher(path);
        if (!match.matches()) {
          throw new IllegalArgumentException(
              "Pubsub subscription is not in "
                  + "projects/<project_id>/subscriptions/<subscription_name> format: "
                  + path);
        }
        projectName = match.group(1);
        subscriptionName = match.group(2);
      }

      validateProjectName(projectName);
      validatePubsubName(subscriptionName);
      return new PubsubSubscription(PubsubSubscription.Type.NORMAL, projectName, subscriptionName);
    }

    /**
     * Returns the string representation of this subscription as a path used in the Cloud Pub/Sub
     * v1beta1 API.
     *
     * @deprecated the v1beta1 API for Cloud Pub/Sub is deprecated.
     */
    @Deprecated
    public String asV1Beta1Path() {
      if (type == PubsubSubscription.Type.NORMAL) {
        return "/subscriptions/" + project + "/" + subscription;
      } else {
        return subscription;
      }
    }

    /**
     * Returns the string representation of this subscription as a path used in the Cloud Pub/Sub
     * v1beta2 API.
     *
     * @deprecated the v1beta2 API for Cloud Pub/Sub is deprecated.
     */
    @Deprecated
    public String asV1Beta2Path() {
      if (type == PubsubSubscription.Type.NORMAL) {
        return "projects/" + project + "/subscriptions/" + subscription;
      } else {
        return subscription;
      }
    }

    /**
     * Returns the string representation of this subscription as a path used in the Cloud Pub/Sub
     * API.
     */
    public String asPath() {
      if (type == PubsubSubscription.Type.NORMAL) {
        return "projects/" + project + "/subscriptions/" + subscription;
      } else {
        return subscription;
      }
    }

    @Override
    public String toString() {
      return asPath();
    }
  }

  /** Used to build a {@link ValueProvider} for {@link SubscriptionPath}. */
  private static class SubscriptionPathTranslator
      implements SerializableFunction<PubsubSubscription, SubscriptionPath> {

    @Override
    public SubscriptionPath apply(PubsubSubscription from) {
      return PubsubClient.subscriptionPathFromName(from.project, from.subscription);
    }
  }

  /** Used to build a {@link ValueProvider} for {@link TopicPath}. */
  private static class TopicPathTranslator implements SerializableFunction<PubsubTopic, TopicPath> {

    @Override
    public TopicPath apply(PubsubTopic from) {
      return PubsubClient.topicPathFromName(from.project, from.topic);
    }
  }

  /** Class representing a Cloud Pub/Sub Topic. */
  public static class PubsubTopic implements Serializable {

    private enum Type {
      NORMAL,
      FAKE
    }

    private final PubsubTopic.Type type;
    private final String project;
    private final String topic;

    private PubsubTopic(PubsubTopic.Type type, String project, String topic) {
      this.type = type;
      this.project = project;
      this.topic = topic;
    }

    /**
     * Creates a class representing a Cloud Pub/Sub topic from the specified topic path.
     *
     * <p>Cloud Pub/Sub topic names should be of the form {@code /topics/<project>/<topic>}, where
     * {@code <project>} is the name of the publishing project. The {@code <topic>} component must
     * comply with the following requirements:
     *
     * <ul>
     *   <li>Can only contain lowercase letters, numbers, dashes ('-'), underscores ('_') and
     *       periods ('.').
     *   <li>Must be between 3 and 255 characters.
     *   <li>Must begin with a letter.
     *   <li>Must end with a letter or a number.
     *   <li>Cannot begin with 'goog' prefix.
     * </ul>
     */
    public static PubsubTopic fromPath(String path) {
      if (path.equals(TOPIC_DEV_NULL_TEST_NAME)) {
        return new PubsubTopic(PubsubTopic.Type.FAKE, "", path);
      }

      String projectName, topicName;

      Matcher v1beta1Match = V1BETA1_TOPIC_REGEXP.matcher(path);
      if (v1beta1Match.matches()) {
        LOG.warn(
            "Saw topic in v1beta1 format.  Topics should be in the format "
                + "projects/<project_id>/topics/<topic_name>");
        projectName = v1beta1Match.group(1);
        topicName = v1beta1Match.group(2);
      } else {
        Matcher match = TOPIC_REGEXP.matcher(path);
        if (!match.matches()) {
          throw new IllegalArgumentException(
              "Pubsub topic is not in projects/<project_id>/topics/<topic_name> format: " + path);
        }
        projectName = match.group(1);
        topicName = match.group(2);
      }

      validateProjectName(projectName);
      validatePubsubName(topicName);
      return new PubsubTopic(PubsubTopic.Type.NORMAL, projectName, topicName);
    }

    /**
     * Returns the string representation of this topic as a path used in the Cloud Pub/Sub v1beta1
     * API.
     *
     * @deprecated the v1beta1 API for Cloud Pub/Sub is deprecated.
     */
    @Deprecated
    public String asV1Beta1Path() {
      if (type == PubsubTopic.Type.NORMAL) {
        return "/topics/" + project + "/" + topic;
      } else {
        return topic;
      }
    }

    /**
     * Returns the string representation of this topic as a path used in the Cloud Pub/Sub v1beta2
     * API.
     *
     * @deprecated the v1beta2 API for Cloud Pub/Sub is deprecated.
     */
    @Deprecated
    public String asV1Beta2Path() {
      if (type == PubsubTopic.Type.NORMAL) {
        return "projects/" + project + "/topics/" + topic;
      } else {
        return topic;
      }
    }

    /** Returns the string representation of this topic as a path used in the Cloud Pub/Sub API. */
    public String asPath() {
      if (type == PubsubTopic.Type.NORMAL) {
        return "projects/" + project + "/topics/" + topic;
      } else {
        return topic;
      }
    }

    @Override
    public String toString() {
      return asPath();
    }
  }

  /**
   * Returns A {@link PTransform} that continuously reads from a Google Cloud Pub/Sub stream. The
   * messages will only contain a {@link PubsubMessage#getPayload() payload}, but no {@link
   * PubsubMessage#getAttributeMap() attributes}.
   */
  public static Read<PubsubMessage> readMessages() {
    return Read.newBuilder().setCoder(PubsubMessagePayloadOnlyCoder.of()).build();
  }

  /**
   * Returns A {@link PTransform} that continuously reads from a Google Cloud Pub/Sub stream. The
   * messages will only contain a {@link PubsubMessage#getPayload() payload} with the {@link
   * PubsubMessage#getMessageId() messageId} from PubSub, but no {@link
   * PubsubMessage#getAttributeMap() attributes}.
   */
  public static Read<PubsubMessage> readMessagesWithMessageId() {
    return Read.newBuilder()
        .setCoder(PubsubMessageWithMessageIdCoder.of())
        .setNeedsMessageId(true)
        .build();
  }

  /**
   * Returns A {@link PTransform} that continuously reads from a Google Cloud Pub/Sub stream. The
   * messages will contain both a {@link PubsubMessage#getPayload() payload} and {@link
   * PubsubMessage#getAttributeMap() attributes}.
   */
  public static Read<PubsubMessage> readMessagesWithAttributes() {
    return Read.newBuilder()
        .setCoder(PubsubMessageWithAttributesCoder.of())
        .setNeedsAttributes(true)
        .build();
  }

  /**
   * Returns A {@link PTransform} that continuously reads from a Google Cloud Pub/Sub stream. The
   * messages will contain both a {@link PubsubMessage#getPayload() payload} and {@link
   * PubsubMessage#getAttributeMap() attributes}, along with the {@link PubsubMessage#getMessageId()
   * messageId} from PubSub.
   */
  public static Read<PubsubMessage> readMessagesWithAttributesAndMessageId() {
    return Read.newBuilder()
        .setCoder(PubsubMessageWithAttributesAndMessageIdCoder.of())
        .setNeedsAttributes(true)
        .setNeedsMessageId(true)
        .build();
  }

  /**
   * Returns A {@link PTransform} that continuously reads from a Google Cloud Pub/Sub stream. The
   * messages will contain a {@link PubsubMessage#getPayload() payload}, {@link
   * PubsubMessage#getAttributeMap() attributes}, along with the {@link PubsubMessage#getMessageId()
   * messageId} and {PubsubMessage#getOrderingKey() orderingKey} from PubSub.
   */
  public static Read<PubsubMessage> readMessagesWithAttributesAndMessageIdAndOrderingKey() {
    return Read.newBuilder()
        .setCoder(PubsubMessageWithAttributesAndMessageIdAndOrderingKeyCoder.of())
        .setNeedsOrderingKey(true)
        .build();
  }

  /**
   * Returns A {@link PTransform} that continuously reads UTF-8 encoded strings from a Google Cloud
   * Pub/Sub stream.
   */
  public static Read<String> readStrings() {
    return Read.newBuilder(
            (PubsubMessage message) -> new String(message.getPayload(), StandardCharsets.UTF_8))
        .setCoder(StringUtf8Coder.of())
        .build();
  }

  /**
   * Returns A {@link PTransform} that continuously reads binary encoded protobuf messages of the
   * given type from a Google Cloud Pub/Sub stream.
   */
  public static <T extends Message> Read<T> readProtos(Class<T> messageClass) {
    // TODO: Stop using ProtoCoder and instead parse the payload directly.
    // We should not be relying on the fact that ProtoCoder's wire format is identical to
    // the protobuf wire format, as the wire format is not part of a coder's API.
    ProtoCoder<T> coder = ProtoCoder.of(messageClass);
    return Read.newBuilder(parsePayloadUsingCoder(coder)).setCoder(coder).build();
  }

  /**
   * Returns a {@link PTransform} that continuously reads binary encoded protobuf messages for the
   * type specified by {@code fullMessageName}.
   *
   * <p>This is primarily here for cases where the message type cannot be known at compile time. If
   * it can be known, prefer {@link PubsubIO#readProtos(Class)}, as {@link DynamicMessage} tends to
   * perform worse than concrete types.
   *
   * <p>Beam will infer a schema for the {@link DynamicMessage} schema. Note that some proto schema
   * features are not supported by all sinks.
   *
   * @param domain The {@link ProtoDomain} that contains the target message and its dependencies.
   * @param fullMessageName The full name of the message for lookup in {@code domain}.
   */
  @Experimental(Kind.SCHEMAS)
  public static Read<DynamicMessage> readProtoDynamicMessages(
      ProtoDomain domain, String fullMessageName) {
    SerializableFunction<PubsubMessage, DynamicMessage> parser =
        message -> {
          try {
            return DynamicMessage.parseFrom(
                domain.getDescriptor(fullMessageName), message.getPayload());
          } catch (InvalidProtocolBufferException e) {
            throw new RuntimeException("Could not parse Pub/Sub message", e);
          }
        };

    ProtoDynamicMessageSchema<DynamicMessage> schema =
        ProtoDynamicMessageSchema.forDescriptor(domain, domain.getDescriptor(fullMessageName));
    return Read.newBuilder(parser)
        .setCoder(
            SchemaCoder.of(
                schema.getSchema(),
                TypeDescriptor.of(DynamicMessage.class),
                schema.getToRowFunction(),
                schema.getFromRowFunction()))
        .build();
  }

  /**
   * Similar to {@link PubsubIO#readProtoDynamicMessages(ProtoDomain, String)} but for when the
   * {@link Descriptor} is already known.
   */
  @Experimental(Kind.SCHEMAS)
  public static Read<DynamicMessage> readProtoDynamicMessages(Descriptor descriptor) {
    return readProtoDynamicMessages(ProtoDomain.buildFrom(descriptor), descriptor.getFullName());
  }

  /**
   * Returns A {@link PTransform} that continuously reads binary encoded Avro messages of the given
   * type from a Google Cloud Pub/Sub stream.
   */
  public static <T> Read<T> readAvros(Class<T> clazz) {
    // TODO: Stop using AvroCoder and instead parse the payload directly.
    // We should not be relying on the fact that AvroCoder's wire format is identical to
    // the Avro wire format, as the wire format is not part of a coder's API.
    AvroCoder<T> coder = AvroCoder.of(clazz);
    return Read.newBuilder(parsePayloadUsingCoder(coder)).setCoder(coder).build();
  }

  /**
   * Returns A {@link PTransform} that continuously reads from a Google Cloud Pub/Sub stream,
   * mapping each {@link PubsubMessage} into type T using the supplied parse function and coder.
   */
  public static <T> Read<T> readMessagesWithCoderAndParseFn(
      Coder<T> coder, SimpleFunction<PubsubMessage, T> parseFn) {
    return Read.newBuilder(parseFn).setCoder(coder).build();
  }

  /**
   * Returns a {@link PTransform} that continuously reads binary encoded Avro messages into the Avro
   * {@link GenericRecord} type.
   *
   * <p>Beam will infer a schema for the Avro schema. This allows the output to be used by SQL and
   * by the schema-transform library.
   */
  @Experimental(Kind.SCHEMAS)
  public static Read<GenericRecord> readAvroGenericRecords(org.apache.avro.Schema avroSchema) {
    Schema schema = AvroUtils.getSchema(GenericRecord.class, avroSchema);
    AvroCoder<GenericRecord> coder = AvroCoder.of(GenericRecord.class, avroSchema);
    return Read.newBuilder(parsePayloadUsingCoder(coder))
        .setCoder(
            SchemaCoder.of(
                schema,
                TypeDescriptor.of(GenericRecord.class),
                AvroUtils.getToRowFunction(GenericRecord.class, avroSchema),
                AvroUtils.getFromRowFunction(GenericRecord.class)))
        .build();
  }

  /**
   * Returns a {@link PTransform} that continuously reads binary encoded Avro messages of the
   * specific type.
   *
   * <p>Beam will infer a schema for the Avro schema. This allows the output to be used by SQL and
   * by the schema-transform library.
   */
  @Experimental(Kind.SCHEMAS)
  public static <T> Read<T> readAvrosWithBeamSchema(Class<T> clazz) {
    if (clazz.equals(GenericRecord.class)) {
      throw new IllegalArgumentException("For GenericRecord, please call readAvroGenericRecords");
    }
    org.apache.avro.Schema avroSchema = ReflectData.get().getSchema(clazz);
    AvroCoder<T> coder = AvroCoder.of(clazz);
    Schema schema = AvroUtils.getSchema(clazz, null);
    return Read.newBuilder(parsePayloadUsingCoder(coder))
        .setCoder(
            SchemaCoder.of(
                schema,
                TypeDescriptor.of(clazz),
                AvroUtils.getToRowFunction(clazz, avroSchema),
                AvroUtils.getFromRowFunction(clazz)))
        .build();
  }

  /** Returns A {@link PTransform} that writes to a Google Cloud Pub/Sub stream. */
  public static Write<PubsubMessage> writeMessages() {
    return Write.newBuilder().build();
  }

  /**
   * Returns A {@link PTransform} that writes UTF-8 encoded strings to a Google Cloud Pub/Sub
   * stream.
   */
  public static Write<String> writeStrings() {
    return Write.newBuilder(
            (String string) ->
                new PubsubMessage(string.getBytes(StandardCharsets.UTF_8), ImmutableMap.of()))
        .build();
  }

  /**
   * Returns A {@link PTransform} that writes binary encoded protobuf messages of a given type to a
   * Google Cloud Pub/Sub stream.
   */
  public static <T extends Message> Write<T> writeProtos(Class<T> messageClass) {
    // TODO: Like in readProtos(), stop using ProtoCoder and instead format the payload directly.
    return Write.newBuilder(formatPayloadUsingCoder(ProtoCoder.of(messageClass))).build();
  }

  /**
   * Returns A {@link PTransform} that writes binary encoded Avro messages of a given type to a
   * Google Cloud Pub/Sub stream.
   */
  public static <T> Write<T> writeAvros(Class<T> clazz) {
    // TODO: Like in readAvros(), stop using AvroCoder and instead format the payload directly.
    return Write.newBuilder(formatPayloadUsingCoder(AvroCoder.of(clazz))).build();
  }

  /** Implementation of read methods. */
  @AutoValue
  public abstract static class Read<T> extends PTransform<PBegin, PCollection<T>> {

    abstract @Nullable ValueProvider<PubsubTopic> getTopicProvider();

    abstract @Nullable ValueProvider<PubsubTopic> getDeadLetterTopicProvider();

    abstract PubsubClient.PubsubClientFactory getPubsubClientFactory();

    abstract @Nullable ValueProvider<PubsubSubscription> getSubscriptionProvider();

    /** The name of the message attribute to read timestamps from. */
    abstract @Nullable String getTimestampAttribute();

    /** The name of the message attribute to read unique message IDs from. */
    abstract @Nullable String getIdAttribute();

    /** The coder used to decode each record. */
    abstract Coder<T> getCoder();

    /** User function for parsing PubsubMessage object. */
    abstract @Nullable SerializableFunction<PubsubMessage, T> getParseFn();

    @Experimental(Kind.SCHEMAS)
    abstract @Nullable Schema getBeamSchema();

    abstract @Nullable TypeDescriptor<T> getTypeDescriptor();

    abstract @Nullable SerializableFunction<T, Row> getToRowFn();

    abstract @Nullable SerializableFunction<Row, T> getFromRowFn();

    abstract @Nullable Clock getClock();

    abstract boolean getNeedsAttributes();

    abstract boolean getNeedsMessageId();

    abstract boolean getNeedsOrderingKey();

    abstract Builder<T> toBuilder();

    static <T> Builder<T> newBuilder(SerializableFunction<PubsubMessage, T> parseFn) {
      Builder<T> builder = new AutoValue_PubsubIO_Read.Builder<T>();
      builder.setParseFn(parseFn);
      builder.setPubsubClientFactory(FACTORY);
      builder.setNeedsAttributes(false);
      builder.setNeedsMessageId(false);
      builder.setNeedsOrderingKey(false);
      return builder;
    }

    static Builder<PubsubMessage> newBuilder() {
      return newBuilder(x -> x);
    }

    @AutoValue.Builder
    abstract static class Builder<T> {

      abstract Builder<T> setTopicProvider(ValueProvider<PubsubTopic> topic);

      abstract Builder<T> setDeadLetterTopicProvider(ValueProvider<PubsubTopic> deadLetterTopic);

      abstract Builder<T> setPubsubClientFactory(PubsubClient.PubsubClientFactory clientFactory);

      abstract Builder<T> setSubscriptionProvider(ValueProvider<PubsubSubscription> subscription);

      abstract Builder<T> setTimestampAttribute(String timestampAttribute);

      abstract Builder<T> setIdAttribute(String idAttribute);

      abstract Builder<T> setCoder(Coder<T> coder);

      abstract Builder<T> setParseFn(SerializableFunction<PubsubMessage, T> parseFn);

      @Experimental(Kind.SCHEMAS)
      abstract Builder<T> setBeamSchema(@Nullable Schema beamSchema);

      abstract Builder<T> setTypeDescriptor(@Nullable TypeDescriptor<T> typeDescriptor);

      abstract Builder<T> setToRowFn(@Nullable SerializableFunction<T, Row> toRowFn);

      abstract Builder<T> setFromRowFn(@Nullable SerializableFunction<Row, T> fromRowFn);

      abstract Builder<T> setNeedsAttributes(boolean needsAttributes);

      abstract Builder<T> setNeedsMessageId(boolean needsMessageId);

      abstract Builder<T> setNeedsOrderingKey(boolean needsOrderingKey);

      abstract Builder<T> setClock(Clock clock);

      abstract Read<T> build();
    }

    /**
     * Reads from the given subscription.
     *
     * <p>See {@link PubsubIO.PubsubSubscription#fromPath(String)} for more details on the format of
     * the {@code subscription} string.
     *
     * <p>Multiple readers reading from the same subscription will each receive some arbitrary
     * portion of the data. Most likely, separate readers should use their own subscriptions.
     */
    public Read<T> fromSubscription(String subscription) {
      return fromSubscription(StaticValueProvider.of(subscription));
    }

    /** Like {@code subscription()} but with a {@link ValueProvider}. */
    public Read<T> fromSubscription(ValueProvider<String> subscription) {
      if (subscription.isAccessible()) {
        // Validate.
        PubsubSubscription.fromPath(subscription.get());
      }
      return toBuilder()
          .setSubscriptionProvider(
              NestedValueProvider.of(subscription, PubsubSubscription::fromPath))
          .build();
    }

    /**
     * Creates and returns a transform for reading from a Cloud Pub/Sub topic. Mutually exclusive
     * with {@link #fromSubscription(String)}.
     *
     * <p>See {@link PubsubIO.PubsubTopic#fromPath(String)} for more details on the format of the
     * {@code topic} string.
     *
     * <p>The Beam runner will start reading data published on this topic from the time the pipeline
     * is started. Any data published on the topic before the pipeline is started will not be read
     * by the runner.
     */
    public Read<T> fromTopic(String topic) {
      return fromTopic(StaticValueProvider.of(topic));
    }

    /** Like {@link Read#fromTopic(String)} but with a {@link ValueProvider}. */
    public Read<T> fromTopic(ValueProvider<String> topic) {
      validateTopic(topic);
      return toBuilder()
          .setTopicProvider(NestedValueProvider.of(topic, PubsubTopic::fromPath))
          .build();
    }

    /**
     * Creates and returns a transform for writing read failures out to a dead-letter topic.
     *
     * <p>The message written to the dead-letter will contain three attributes:
     *
     * <ul>
     *   <li>exceptionClassName: The type of exception that was thrown.
     *   <li>exceptionMessage: The message in the exception
     *   <li>pubsubMessageId: The message id of the original Pub/Sub message if it was read in,
     *       otherwise "<null>"
     * </ul>
     *
     * <p>The {@link PubsubClient.PubsubClientFactory} used in the {@link Write} transform for
     * errors will be the same as used in the final {@link Read} transform.
     *
     * <p>If there <i>might</i> be a parsing error (or similar), then this should be set up on the
     * topic to avoid wasting resources and to provide more error details with the message written
     * to Pub/Sub. Otherwise, the Pub/Sub topic should have a dead-letter configuration set up to
     * avoid an infinite retry loop.
     *
     * <p>Only failures that result from the {@link Read} configuration (e.g. parsing errors) will
     * be sent to the dead-letter topic. Errors that occur after a successful read will need to set
     * up their own {@link Write} transform. Errors with delivery require configuring Pub/Sub itself
     * to write to the dead-letter topic after a certain number of failed attempts.
     *
     * <p>See {@link PubsubIO.PubsubTopic#fromPath(String)} for more details on the format of the
     * {@code deadLetterTopic} string.
     */
    public Read<T> withDeadLetterTopic(String deadLetterTopic) {
      return withDeadLetterTopic(StaticValueProvider.of(deadLetterTopic));
    }

    /** Like {@link Read#withDeadLetterTopic(String)} but with a {@link ValueProvider}. */
    public Read<T> withDeadLetterTopic(ValueProvider<String> deadLetterTopic) {
      validateTopic(deadLetterTopic);
      return toBuilder()
          .setDeadLetterTopicProvider(
              NestedValueProvider.of(deadLetterTopic, PubsubTopic::fromPath))
          .build();
    }

    /** Handles validation of {@code topic}. */
    private static void validateTopic(ValueProvider<String> topic) {
      if (topic.isAccessible()) {
        PubsubTopic.fromPath(topic.get());
      }
    }

    /**
     * The default client to write to Pub/Sub is the {@link PubsubJsonClient}, created by the {@link
     * PubsubJsonClient.PubsubJsonClientFactory}. This function allows to change the Pub/Sub client
     * by providing another {@link PubsubClient.PubsubClientFactory} like the {@link
     * PubsubGrpcClientFactory}.
     */
    public Read<T> withClientFactory(PubsubClient.PubsubClientFactory factory) {
      return toBuilder().setPubsubClientFactory(factory).build();
    }

    /**
     * When reading from Cloud Pub/Sub where record timestamps are provided as Pub/Sub message
     * attributes, specifies the name of the attribute that contains the timestamp.
     *
     * <p>The timestamp value is expected to be represented in the attribute as either:
     *
     * <ul>
     *   <li>a numerical value representing the number of milliseconds since the Unix epoch. For
     *       example, if using the Joda time classes, {@link Instant#getMillis()} returns the
     *       correct value for this attribute.
     *   <li>a String in RFC 3339 format. For example, {@code 2015-10-29T23:41:41.123Z}. The
     *       sub-second component of the timestamp is optional, and digits beyond the first three
     *       (i.e., time units smaller than milliseconds) will be ignored.
     * </ul>
     *
     * <p>If {@code timestampAttribute} is not provided, the timestamp will be taken from the Pubsub
     * message's publish timestamp. All windowing will be done relative to these timestamps.
     *
     * <p>By default, windows are emitted based on an estimate of when this source is likely done
     * producing data for a given timestamp (referred to as the Watermark; see {@link
     * AfterWatermark} for more details). Any late data will be handled by the trigger specified
     * with the windowing strategy &ndash; by default it will be output immediately.
     *
     * <p>Note that the system can guarantee that no late data will ever be seen when it assigns
     * timestamps by arrival time (i.e. {@code timestampAttribute} is not provided).
     *
     * @see <a href="https://www.ietf.org/rfc/rfc3339.txt">RFC 3339</a>
     */
    public Read<T> withTimestampAttribute(String timestampAttribute) {
      return toBuilder().setTimestampAttribute(timestampAttribute).build();
    }

    /**
     * When reading from Cloud Pub/Sub where unique record identifiers are provided as Pub/Sub
     * message attributes, specifies the name of the attribute containing the unique identifier. The
     * value of the attribute can be any string that uniquely identifies this record.
     *
     * <p>Pub/Sub cannot guarantee that no duplicate data will be delivered on the Pub/Sub stream.
     * If {@code idAttribute} is not provided, Beam cannot guarantee that no duplicate data will be
     * delivered, and deduplication of the stream will be strictly best effort.
     */
    public Read<T> withIdAttribute(String idAttribute) {
      return toBuilder().setIdAttribute(idAttribute).build();
    }

    /**
     * Causes the source to return a PubsubMessage that includes Pubsub attributes, and uses the
     * given parsing function to transform the PubsubMessage into an output type. A Coder for the
     * output type T must be registered or set on the output via {@link
     * PCollection#setCoder(Coder)}.
     */
    public Read<T> withCoderAndParseFn(Coder<T> coder, SimpleFunction<PubsubMessage, T> parseFn) {
      return toBuilder().setCoder(coder).setParseFn(parseFn).build();
    }

    @VisibleForTesting
    /**
     * Set's the internal Clock.
     *
     * <p>Only for use by unit tests.
     */
    Read<T> withClock(Clock clock) {
      return toBuilder().setClock(clock).build();
    }

    @Override
    public PCollection<T> expand(PBegin input) {
      if (getTopicProvider() == null && getSubscriptionProvider() == null) {
        throw new IllegalStateException(
            "Need to set either the topic or the subscription for " + "a PubsubIO.Read transform");
      }
      if (getTopicProvider() != null && getSubscriptionProvider() != null) {
        throw new IllegalStateException(
            "Can't set both the topic and the subscription for " + "a PubsubIO.Read transform");
      }

      @Nullable
      ValueProvider<TopicPath> topicPath =
          getTopicProvider() == null
              ? null
              : NestedValueProvider.of(getTopicProvider(), new TopicPathTranslator());
      @Nullable
      ValueProvider<SubscriptionPath> subscriptionPath =
          getSubscriptionProvider() == null
              ? null
              : NestedValueProvider.of(getSubscriptionProvider(), new SubscriptionPathTranslator());
      PubsubUnboundedSource source =
          new PubsubUnboundedSource(
              getClock(),
              getPubsubClientFactory(),
              null /* always get project from runtime PipelineOptions */,
              topicPath,
              subscriptionPath,
              getTimestampAttribute(),
              getIdAttribute(),
              getNeedsAttributes(),
              getNeedsMessageId(),
              getNeedsOrderingKey());

      PCollection<T> read;
      PCollection<PubsubMessage> preParse = input.apply(source);
      TypeDescriptor<T> typeDescriptor = new TypeDescriptor<T>() {};
      if (getDeadLetterTopicProvider() == null) {
        read = preParse.apply(MapElements.into(typeDescriptor).via(getParseFn()));
      } else {
        Result<PCollection<T>, KV<PubsubMessage, EncodableThrowable>> result =
            preParse.apply(
                "PubsubIO.Read/Map/Parse-Incoming-Messages",
                MapElements.into(typeDescriptor)
                    .via(getParseFn())
                    .exceptionsVia(new WithFailures.ThrowableHandler<PubsubMessage>() {}));
        read = result.output();

        // Write out failures to the provided dead-letter topic.
        result
            .failures()
            // Since the stack trace could easily exceed Pub/Sub limits, we need to remove it from
            // the attributes.
            .apply(
                "PubsubIO.Read/Map/Remove-Stack-Trace-Attribute",
                MapElements.into(new TypeDescriptor<KV<PubsubMessage, Map<String, String>>>() {})
                    .via(
                        kv -> {
                          PubsubMessage message = kv.getKey();
                          String messageId =
                              message.getMessageId() == null ? "<null>" : message.getMessageId();
                          Throwable throwable = kv.getValue().throwable();

                          // In order to stay within Pub/Sub limits, we aren't adding the stack
                          // trace to the attributes. Therefore, we need to log the throwable.
                          LOG.error(
                              "Error parsing Pub/Sub message with id '{}'", messageId, throwable);

                          ImmutableMap<String, String> attributes =
                              ImmutableMap.<String, String>builder()
                                  .put("exceptionClassName", throwable.getClass().getName())
                                  .put("exceptionMessage", throwable.getMessage())
                                  .put("pubsubMessageId", messageId)
                                  .build();

                          return KV.of(kv.getKey(), attributes);
                        }))
            .apply(
                "PubsubIO.Read/Map/Create-Dead-Letter-Payload",
                MapElements.into(TypeDescriptor.of(PubsubMessage.class))
                    .via(kv -> new PubsubMessage(kv.getKey().getPayload(), kv.getValue())))
            .apply(
                writeMessages()
                    .to(getDeadLetterTopicProvider().get().asPath())
                    .withClientFactory(getPubsubClientFactory()));
      }

      return read.setCoder(getCoder());
    }

    @Override
    public void populateDisplayData(DisplayData.Builder builder) {
      super.populateDisplayData(builder);
      populateCommonDisplayData(
          builder, getTimestampAttribute(), getIdAttribute(), getTopicProvider());
      builder.addIfNotNull(
          DisplayData.item("subscription", getSubscriptionProvider())
              .withLabel("Pubsub Subscription"));
    }
  }

  /////////////////////////////////////////////////////////////////////////////

  /** Disallow construction of utility class. */
  private PubsubIO() {}

  /** Implementation of write methods. */
  @AutoValue
  public abstract static class Write<T> extends PTransform<PCollection<T>, PDone> {

    /**
     * Max batch byte size. Messages are base64 encoded which encodes each set of three bytes into
     * four bytes.
     */
    private static final int MAX_PUBLISH_BATCH_BYTE_SIZE_DEFAULT = ((10 * 1000 * 1000) / 4) * 3;

    private static final int MAX_PUBLISH_BATCH_SIZE = 100;

    abstract @Nullable ValueProvider<PubsubTopic> getTopicProvider();

    abstract PubsubClient.PubsubClientFactory getPubsubClientFactory();

    /** the batch size for bulk submissions to pubsub. */
    abstract @Nullable Integer getMaxBatchSize();

    /** the maximum batch size, by bytes. */
    abstract @Nullable Integer getMaxBatchBytesSize();

    /** The name of the message attribute to publish message timestamps in. */
    abstract @Nullable String getTimestampAttribute();

    /** The name of the message attribute to publish unique message IDs in. */
    abstract @Nullable String getIdAttribute();

    /** The format function for input PubsubMessage objects. */
    abstract SerializableFunction<T, PubsubMessage> getFormatFn();

    abstract @Nullable String getPubsubRootUrl();

    abstract Builder<T> toBuilder();

    static <T> Builder<T> newBuilder(SerializableFunction<T, PubsubMessage> formatFn) {
      Builder<T> builder = new AutoValue_PubsubIO_Write.Builder<T>();
      builder.setPubsubClientFactory(FACTORY);
      builder.setFormatFn(formatFn);
      return builder;
    }

    static Builder<PubsubMessage> newBuilder() {
      return newBuilder(x -> x);
    }

    @AutoValue.Builder
    abstract static class Builder<T> {
      abstract Builder<T> setTopicProvider(ValueProvider<PubsubTopic> topicProvider);

      abstract Builder<T> setPubsubClientFactory(PubsubClient.PubsubClientFactory factory);

      abstract Builder<T> setMaxBatchSize(Integer batchSize);

      abstract Builder<T> setMaxBatchBytesSize(Integer maxBatchBytesSize);

      abstract Builder<T> setTimestampAttribute(String timestampAttribute);

      abstract Builder<T> setIdAttribute(String idAttribute);

      abstract Builder<T> setFormatFn(SerializableFunction<T, PubsubMessage> formatFn);

      abstract Builder<T> setPubsubRootUrl(String pubsubRootUrl);

      abstract Write<T> build();
    }

    /**
     * Publishes to the specified topic.
     *
     * <p>See {@link PubsubIO.PubsubTopic#fromPath(String)} for more details on the format of the
     * {@code topic} string.
     */
    public Write<T> to(String topic) {
      return to(StaticValueProvider.of(topic));
    }

    /** Like {@code topic()} but with a {@link ValueProvider}. */
    public Write<T> to(ValueProvider<String> topic) {
      return toBuilder()
          .setTopicProvider(NestedValueProvider.of(topic, PubsubTopic::fromPath))
          .build();
    }

    /**
     * The default client to write to Pub/Sub is the {@link PubsubJsonClient}, created by the {@link
     * PubsubJsonClient.PubsubJsonClientFactory}. This function allows to change the Pub/Sub client
     * by providing another {@link PubsubClient.PubsubClientFactory} like the {@link
     * PubsubGrpcClientFactory}.
     */
    public Write<T> withClientFactory(PubsubClient.PubsubClientFactory factory) {
      return toBuilder().setPubsubClientFactory(factory).build();
    }

    /**
     * Writes to Pub/Sub are batched to efficiently send data. The value of the attribute will be a
     * number representing the number of Pub/Sub messages to queue before sending off the bulk
     * request. For example, if given 1000 the write sink will wait until 1000 messages have been
     * received, or the pipeline has finished, whichever is first.
     *
     * <p>Pub/Sub has a limitation of 10mb per individual request/batch. This attribute was
     * requested dynamic to allow larger Pub/Sub messages to be sent using this source. Thus
     * allowing customizable batches and control of number of events before the 10mb size limit is
     * hit.
     */
    public Write<T> withMaxBatchSize(int batchSize) {
      return toBuilder().setMaxBatchSize(batchSize).build();
    }

    /**
     * Writes to Pub/Sub are limited by 10mb in general. This attribute controls the maximum allowed
     * bytes to be sent to Pub/Sub in a single batched message.
     */
    public Write<T> withMaxBatchBytesSize(int maxBatchBytesSize) {
      return toBuilder().setMaxBatchBytesSize(maxBatchBytesSize).build();
    }

    /**
     * Writes to Pub/Sub and adds each record's timestamp to the published messages in an attribute
     * with the specified name. The value of the attribute will be a number representing the number
     * of milliseconds since the Unix epoch. For example, if using the Joda time classes, {@link
     * Instant#Instant(long)} can be used to parse this value.
     *
     * <p>If the output from this sink is being read by another Beam pipeline, then {@link
     * PubsubIO.Read#withTimestampAttribute(String)} can be used to ensure the other source reads
     * these timestamps from the appropriate attribute.
     */
    public Write<T> withTimestampAttribute(String timestampAttribute) {
      return toBuilder().setTimestampAttribute(timestampAttribute).build();
    }

    /**
     * Writes to Pub/Sub, adding each record's unique identifier to the published messages in an
     * attribute with the specified name. The value of the attribute is an opaque string.
     *
     * <p>If the output from this sink is being read by another Beam pipeline, then {@link
     * PubsubIO.Read#withIdAttribute(String)} can be used to ensure that* the other source reads
     * these unique identifiers from the appropriate attribute.
     */
    public Write<T> withIdAttribute(String idAttribute) {
      return toBuilder().setIdAttribute(idAttribute).build();
    }

    public Write<T> withPubsubRootUrl(String pubsubRootUrl) {
      return toBuilder().setPubsubRootUrl(pubsubRootUrl).build();
    }

    @Override
    public PDone expand(PCollection<T> input) {
      if (getTopicProvider() == null) {
        throw new IllegalStateException("need to set the topic of a PubsubIO.Write transform");
      }

      switch (input.isBounded()) {
        case BOUNDED:
          input.apply(
              ParDo.of(
                  new PubsubBoundedWriter(
                      MoreObjects.firstNonNull(getMaxBatchSize(), MAX_PUBLISH_BATCH_SIZE),
                      MoreObjects.firstNonNull(
                          getMaxBatchBytesSize(), MAX_PUBLISH_BATCH_BYTE_SIZE_DEFAULT))));
          return PDone.in(input.getPipeline());
        case UNBOUNDED:
          return input
              .apply(
                  MapElements.into(new TypeDescriptor<PubsubMessage>() {})
                      .via(
                          elem -> {
                            PubsubMessage message = getFormatFn().apply(elem);
                            try {
                              validateAndGetPubsubMessageSize(message);
                            } catch (SizeLimitExceededException e) {
                              throw new IllegalArgumentException(e);
                            }
                            return message;
                          }))
              .apply(
                  new PubsubUnboundedSink(
                      getPubsubClientFactory(),
                      NestedValueProvider.of(getTopicProvider(), new TopicPathTranslator()),
                      getTimestampAttribute(),
                      getIdAttribute(),
                      100 /* numShards */,
                      MoreObjects.firstNonNull(
                          getMaxBatchSize(), PubsubUnboundedSink.DEFAULT_PUBLISH_BATCH_SIZE),
                      MoreObjects.firstNonNull(
                          getMaxBatchBytesSize(), PubsubUnboundedSink.DEFAULT_PUBLISH_BATCH_BYTES),
                      getPubsubRootUrl()));
      }
      throw new RuntimeException(); // cases are exhaustive.
    }

    @Override
    public void populateDisplayData(DisplayData.Builder builder) {
      super.populateDisplayData(builder);
      populateCommonDisplayData(
          builder, getTimestampAttribute(), getIdAttribute(), getTopicProvider());
    }

    /**
     * Writer to Pubsub which batches messages from bounded collections.
     *
     * <p>Public so can be suppressed by runners.
     */
    public class PubsubBoundedWriter extends DoFn<T, Void> {
      private transient List<OutgoingMessage> output;
      private transient PubsubClient pubsubClient;
      private transient int currentOutputBytes;

      private int maxPublishBatchByteSize;
      private int maxPublishBatchSize;

      PubsubBoundedWriter(int maxPublishBatchSize, int maxPublishBatchByteSize) {
        this.maxPublishBatchSize = maxPublishBatchSize;
        this.maxPublishBatchByteSize = maxPublishBatchByteSize;
      }

      PubsubBoundedWriter() {
        this(MAX_PUBLISH_BATCH_SIZE, MAX_PUBLISH_BATCH_BYTE_SIZE_DEFAULT);
      }

      @StartBundle
      public void startBundle(StartBundleContext c) throws IOException {
        this.output = new ArrayList<>();
        this.currentOutputBytes = 0;

        // NOTE: idAttribute is ignored.
        this.pubsubClient =
            getPubsubClientFactory()
                .newClient(
                    getTimestampAttribute(), null, c.getPipelineOptions().as(PubsubOptions.class));
      }

      @ProcessElement
      public void processElement(ProcessContext c) throws IOException, SizeLimitExceededException {
        PubsubMessage message = getFormatFn().apply(c.element());
<<<<<<< HEAD
        validatePubsubMessage(message);
        payload = message.getPayload();
        Map<String, String> attributes = message.getAttributeMap();
        String orderingKey = message.getOrderingKey();

        if (payload.length > maxPublishBatchByteSize) {
=======
        int messageSize = validateAndGetPubsubMessageSize(message);
        if (messageSize > maxPublishBatchByteSize) {
>>>>>>> 903407bb
          String msg =
              String.format(
                  "Pub/Sub message size (%d) exceeded maximum batch size (%d)",
                  messageSize, maxPublishBatchByteSize);
          throw new SizeLimitExceededException(msg);
        }

        // Checking before adding the message stops us from violating max batch size or bytes
        if (output.size() >= maxPublishBatchSize
            || (!output.isEmpty()
                && (currentOutputBytes + messageSize) >= maxPublishBatchByteSize)) {
          publish();
        }

<<<<<<< HEAD
        com.google.pubsub.v1.PubsubMessage.Builder msgBuilder =
            com.google.pubsub.v1.PubsubMessage.newBuilder()
                .setData(ByteString.copyFrom(payload))
                .putAllAttributes(attributes);

        if (orderingKey != null) {
          msgBuilder.setOrderingKey(orderingKey);
        }

        // NOTE: The record id is always null.
        output.add(OutgoingMessage.of(msgBuilder.build(), c.timestamp().getMillis(), null));
        currentOutputBytes += payload.length;
=======
        byte[] payload = message.getPayload();
        Map<String, String> attributes = message.getAttributeMap();

        // NOTE: The record id is always null.
        output.add(
            OutgoingMessage.of(
                com.google.pubsub.v1.PubsubMessage.newBuilder()
                    .setData(ByteString.copyFrom(payload))
                    .putAllAttributes(attributes)
                    .build(),
                c.timestamp().getMillis(),
                null));
        currentOutputBytes += messageSize;
>>>>>>> 903407bb
      }

      @FinishBundle
      public void finishBundle() throws IOException {
        if (!output.isEmpty()) {
          publish();
        }
        output = null;
        currentOutputBytes = 0;
        pubsubClient.close();
        pubsubClient = null;
      }

      private void publish() throws IOException {
        PubsubTopic topic = getTopicProvider().get();
        int n =
            pubsubClient.publish(
                PubsubClient.topicPathFromName(topic.project, topic.topic), output);
        checkState(n == output.size());
        output.clear();
        currentOutputBytes = 0;
      }

      @Override
      public void populateDisplayData(DisplayData.Builder builder) {
        super.populateDisplayData(builder);
        builder.delegate(Write.this);
      }
    }
  }

  private static <T> SerializableFunction<PubsubMessage, T> parsePayloadUsingCoder(Coder<T> coder) {
    return message -> {
      try {
        return CoderUtils.decodeFromByteArray(coder, message.getPayload());
      } catch (CoderException e) {
        throw new RuntimeException("Could not decode Pubsub message", e);
      }
    };
  }

  private static <T> SerializableFunction<T, PubsubMessage> formatPayloadUsingCoder(
      Coder<T> coder) {
    return input -> {
      try {
        return new PubsubMessage(CoderUtils.encodeToByteArray(coder, input), ImmutableMap.of());
      } catch (CoderException e) {
        throw new RuntimeException("Could not encode Pubsub message", e);
      }
    };
  }
}<|MERGE_RESOLUTION|>--- conflicted
+++ resolved
@@ -1350,17 +1350,8 @@
       @ProcessElement
       public void processElement(ProcessContext c) throws IOException, SizeLimitExceededException {
         PubsubMessage message = getFormatFn().apply(c.element());
-<<<<<<< HEAD
-        validatePubsubMessage(message);
-        payload = message.getPayload();
-        Map<String, String> attributes = message.getAttributeMap();
-        String orderingKey = message.getOrderingKey();
-
-        if (payload.length > maxPublishBatchByteSize) {
-=======
         int messageSize = validateAndGetPubsubMessageSize(message);
         if (messageSize > maxPublishBatchByteSize) {
->>>>>>> 903407bb
           String msg =
               String.format(
                   "Pub/Sub message size (%d) exceeded maximum batch size (%d)",
@@ -1375,7 +1366,10 @@
           publish();
         }
 
-<<<<<<< HEAD
+        byte[] payload = message.getPayload();
+        Map<String, String> attributes = message.getAttributeMap();
+        String orderingKey = message.getOrderingKey();
+
         com.google.pubsub.v1.PubsubMessage.Builder msgBuilder =
             com.google.pubsub.v1.PubsubMessage.newBuilder()
                 .setData(ByteString.copyFrom(payload))
@@ -1387,22 +1381,7 @@
 
         // NOTE: The record id is always null.
         output.add(OutgoingMessage.of(msgBuilder.build(), c.timestamp().getMillis(), null));
-        currentOutputBytes += payload.length;
-=======
-        byte[] payload = message.getPayload();
-        Map<String, String> attributes = message.getAttributeMap();
-
-        // NOTE: The record id is always null.
-        output.add(
-            OutgoingMessage.of(
-                com.google.pubsub.v1.PubsubMessage.newBuilder()
-                    .setData(ByteString.copyFrom(payload))
-                    .putAllAttributes(attributes)
-                    .build(),
-                c.timestamp().getMillis(),
-                null));
         currentOutputBytes += messageSize;
->>>>>>> 903407bb
       }
 
       @FinishBundle
