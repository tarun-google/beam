--- conflicted
+++ resolved
@@ -75,13 +75,10 @@
 
 * X feature added (Java/Python) ([#X](https://github.com/apache/beam/issues/X)).
 * Add pip-based install support for JupyterLab Sidepanel extension ([#35397](https://github.com/apache/beam/issues/#35397)).
-<<<<<<< HEAD
-*  [IcebergIO] Create tables with a specified table properties ([#35496](https://github.com/apache/beam/pull/35496))
-=======
+* [IcebergIO] Create tables with a specified table properties ([#35496](https://github.com/apache/beam/pull/35496))
 * Milvus enrichment handler added (Python) ([#35216](https://github.com/apache/beam/pull/35216)).
   Beam now supports Milvus enrichment handler capabilities for vector, keyword,
   and hybrid search operations.
->>>>>>> ee590cc6
 
 ## Breaking Changes
 
